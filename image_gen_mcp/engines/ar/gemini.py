from __future__ import annotations

import base64
from enum import StrEnum
from functools import lru_cache
from typing import Any

<<<<<<< HEAD
from google import genai as genai_sdk  # type: ignore
from google.genai.types import GenerateContentResponse, Part
=======
from loguru import logger
>>>>>>> 5801aac1

from ...schema import (
    CapabilityReport,
    EmbeddedResource,
    Error,
    ImageEditRequest,
    ImageGenerateRequest,
    ImageResponse,
    ModelCapability,
    ResourceContent,
)
from ...settings import get_settings
from ...shard import constants as C
from ...shard.enums import (
    Background,
    Family,
    Model,
    Orientation,
    Provider,
    Quality,
    SizeCode,
)
from ...utils.prompt import render_prompt_with_guidance
from ..base_engine import ImageEngine

settings = get_settings()


# ============================================================================
# GEMINI-SPECIFIC ENUMS AND CONSTANTS
# ============================================================================


class GeminiErrorType(StrEnum):
    """Gemini-specific error types for consistent error handling."""

    NO_IMAGES = "no_images_generated"
    SDK_MISSING = "sdk_missing"


class GeminiResponseFormat(StrEnum):
    """Response format constants for Gemini API responses."""

    BASE64 = "base64"


class GeminiAR(ImageEngine):
    """Gemini/Vertex AR adapter for 'gemini-2.5-flash-image-preview'.

    This adapter provides a clean, maintainable interface for Google's Gemini model
    supporting both Gemini Developer API and Vertex AI providers. Key features:

    - Uses official Google Gen AI SDK for both Gemini and Vertex AI endpoints
    - Handles unified schema but drops unsupported parameters (size/quality/etc)
    - Returns base64 images from response inline data parts
    - Supports semantic editing via prompt-based instructions
    - Provides comprehensive capability discovery for runtime introspection

    Architecture:
    - Modular normalization methods for parameter handling
    - Reusable error response creation with consistent formatting
    - Streamlined client operations with provider-specific routing
    - Drops unsupported parameters
    """

    def __init__(self, provider: Provider) -> None:
        super().__init__(provider=provider, name=f"ar:{provider.value}")

    # ========================================================================
    # CAPABILITY DISCOVERY
    # ========================================================================
    # --------------------------- capabilities ----------------------------- #
    def get_capability_report(self) -> CapabilityReport:
        """Return capability report for this engine's provider."""
        # Single model currently exposed for Gemini image preview

        # For AR Gemini image preview:
        # - negative prompt is not a native knob (we fold guidance), so advertise False
        # - background alpha not supported
        # - n effectively 1 for deterministic output
        # - edit supported (prompt + reference image), mask not supported
        return CapabilityReport(
            provider=self.provider,
            family=Family.AR,
            models=[
                ModelCapability(
                    model=Model.GEMINI_IMAGE_PREVIEW,
                    supports_negative_prompt=True,
                    supports_background=True,
                    max_n=1,
                    supports_edit=True,
                    supports_mask=False,
                )
            ],
        )

    # ========================================================================
    # CLIENT MANAGEMENT
    # ========================================================================

    # --------------------------- client helpers --------------------------- #
    def _select_provider(self, req_provider: Provider | None) -> Provider:
        """Select provider - prefer request provider if specified, otherwise check use_vertex_ai setting, otherwise use engine's provider."""
        if req_provider:
            return req_provider

        # If use_vertex_ai is True and Vertex credentials are available, prefer Vertex
        if settings.use_vertex:
            return Provider.VERTEX

        return self.provider

    @lru_cache
    def _genai_client(self, provider: Provider):
        if provider == Provider.VERTEX:
            # Route via Vertex AI using project/location. Credentials via ADC or key file env.
            if not settings.vertex_project:
                raise ValueError("VERTEX_PROJECT environment variable must be set to use Vertex AI provider")
            if not settings.vertex_location:
                raise ValueError("VERTEX_LOCATION environment variable must be set to use Vertex AI provider")
            if not settings.vertex_credentials_path:
                raise ValueError("VERTEX_CREDENTIALS_PATH environment variable must be set to use Vertex AI provider")
            return genai_sdk.Client(vertexai=True, project=settings.vertex_project, location=settings.vertex_location, credentials=settings.vertex_credentials_path)

        # Gemini Developer API path — require explicit API key
        api_key = settings.gemini_api_key
        if not api_key:
            raise ValueError("GEMINI_API_KEY environment variable must be set to use Gemini provider")
        return genai_sdk.Client(api_key=api_key)

    # ========================================================================
    # PARAMETER NORMALIZATION
    # ========================================================================

    # --------------------------- normalization utils ---------------------- #
    def _normalize_count(self, req_n: int | None) -> tuple[int, dict[str, Any]]:
        """Normalize and clamp the count parameter for Gemini."""
        normlog = {}
        n = int(req_n or C.DEFAULT_N)
        if n < 1:
            n = 1
        if n > C.MAX_N:
            n = C.MAX_N
            normlog["clamped_n"] = n
        return n, normlog

    def _collect_dropped_params(self, size: SizeCode | None, orientation: Orientation | None, quality: Quality | None, background: Background | None, negative_prompt: str | None) -> list[str]:
        """Collect parameters that are not supported by Gemini API."""
        dropped = []
        for field_name, value in (
            ("size", size),
            ("orientation", orientation),
            ("quality", quality),
            ("background", background),
            ("negative_prompt", negative_prompt),
        ):
            if value is not None:
                dropped.append(field_name)
        return dropped

    def _normalize_common(
        self,
        req_n: int | None,
        size: SizeCode | None,
        orientation: Orientation | None,
        quality: Quality | None,
        background: Background | None,
        negative_prompt: str | None,
    ) -> tuple[dict[str, Any], dict[str, Any], list[str]]:
        """Return (native_params, normalization_log, dropped_params).

        Gemini image generation currently doesn't expose explicit size/quality/
        background/seed parameters via the SDK; these should be encoded in the
        prompt. Unsupported knobs are dropped.
        """
        # Normalize count parameter
        n, normlog = self._normalize_count(req_n)

        # Collect dropped parameters
        # We will handle negative_prompt by folding it into prompt guidance later,
        # so do not mark it as dropped here.
        dropped = self._collect_dropped_params(size, orientation, quality, None, None)

        # Unsupported fields are dropped silently

        # Build native parameters
        native: dict[str, Any] = {"n": n}
        normlog["n"] = n
        return native, normlog, dropped

    # --------------------------- error handling --------------------------- #

    # Unsupported-field error helpers removed; engine always drops unsupported fields.

    def _provider_error_generate(
        self,
        model: Model,
        provider: Provider,
        normlog: dict[str, Any],
        dropped: list[str],
        ex: Exception,
    ) -> ImageResponse:
        """Create error response for provider API failures."""
        from ...utils.error_helpers import augment_with_capability_tip

        return ImageResponse(
            ok=False,
            content=[],
            model=model,
            error=Error(code=C.ERROR_CODE_PROVIDER_ERROR, message=augment_with_capability_tip(str(ex))),
        )

    def _provider_error_edit(
        self,
        model: Model,
        provider: Provider,
        normlog: dict[str, Any],
        dropped: list[str],
        ex: Exception,
    ) -> ImageResponse:
        """Create error response for provider API failures in edit operations."""
        from ...utils.error_helpers import augment_with_capability_tip

        return ImageResponse(
            ok=False,
            content=[],
            model=model,
            error=Error(code=C.ERROR_CODE_PROVIDER_ERROR, message=augment_with_capability_tip(str(ex))),
        )

    def _create_no_images_error(self, model: Model, provider: Provider, normlog: dict[str, Any], dropped: list[str]) -> ImageResponse:
        """Create error response when no images are generated."""
        return ImageResponse(
            ok=False,
            content=[],
            model=model,
            error=Error(code=GeminiErrorType.NO_IMAGES.value, message="No images were returned by the model. Try a different prompt or model parameters."),
        )

    def _create_no_images_edit_error(self, model: Model, provider: Provider, normlog: dict[str, Any], dropped: list[str]) -> ImageResponse:
        """Create error response when no images are generated in edit operations."""
        return ImageResponse(
            ok=False,
            content=[],
            model=model,
            error=Error(code=GeminiErrorType.NO_IMAGES.value, message="No images were returned by the model. Try a different prompt or model parameters."),
        )

    # ========================================================================
    # RESPONSE PROCESSING
    # ========================================================================

    # --------------------------- response helpers -------------------------- #
    @staticmethod
    def _collect_images_from_response(resp: GenerateContentResponse) -> list[ResourceContent]:
        images: list[ResourceContent] = []
        try:
            candidates = resp.candidates
            if not candidates:
                return images
            parts = candidates[0].content.parts if candidates[0].content and candidates[0].content.parts else []
            for part in parts:
                inline = part.inline_data
                if inline is None:
                    continue
                data = inline.data  # bytes
                mime = inline.mime_type or C.DEFAULT_MIME
                if not data:
                    continue
                b64 = base64.b64encode(data).decode("utf-8")
                resource_id = f"gen-{len(images) + 1}"
                embedded_resource = EmbeddedResource(
                    uri=f"image://{resource_id}",
                    name=f"image-{resource_id}.png",
                    mimeType=mime,
                    blob=b64,
                    description="Generated image with embedded data",
                )
                images.append(ResourceContent(type="resource", resource=embedded_resource))
        except Exception as e:  # pragma: no cover - defensive
            logger.exception("Failed to parse Gemini response: %s", e)
        return images

    # ========================================================================
    # API OPERATIONS
    # ========================================================================

    # ------------------------------- generate ----------------------------- #
    async def generate(self, req: ImageGenerateRequest) -> ImageResponse:  # type: ignore[override]
        provider = self._select_provider(req.provider)
        model = req.model or Model.GEMINI_IMAGE_PREVIEW

        native, normlog, dropped = self._normalize_common(
            req_n=req.n,
            size=req.size,
            orientation=req.orientation,
            quality=req.quality,
            background=req.background,
            negative_prompt=req.negative_prompt,
        )

        try:
            client = self._genai_client(provider)
            # Gemini supports interleaved responses; we request with only text prompt.
            # Build XML-tagged prompt using utility template
            prompt, augment_log = render_prompt_with_guidance(
                prompt=req.prompt,
                model=model,
                size=req.size,
                orientation=req.orientation,
                quality=req.quality,
                background=req.background,
                negative_prompt=req.negative_prompt,
            )
            normlog.update(augment_log)
            resp = await client.aio.models.generate_content(
                model=str(model),
                contents=[prompt],
            )

            images = self._collect_images_from_response(resp)
            if not images:
                return self._create_no_images_error(model, provider, normlog, dropped)

            return ImageResponse(ok=True, content=images, model=model)

        except Exception as e:  # pragma: no cover - provider failure
            return self._provider_error_generate(model, provider, normlog, dropped, e)

    # -------------------------------- edit ------------------------------- #
    async def edit(self, req: ImageEditRequest) -> ImageResponse:  # type: ignore[override]
        provider = self._select_provider(req.provider)
        model = req.model

        native, normlog, dropped = self._normalize_common(
            req_n=req.n,
            size=req.size,
            orientation=req.orientation,
            quality=req.quality,
            background=req.background,
            negative_prompt=req.negative_prompt,
        )

        try:
            image_src: str | None = None
            if req.images and len(req.images) > 0:
                image_src = req.images[0]
            if not image_src:
                raise ValueError("images[0] is required for edit")

            image_bytes, mime = self.read_image_bytes_and_mime(image_src)

            # Construct inline image part explicitly to avoid requiring PIL.
            image_part = Part.from_bytes(data=image_bytes, mime_type=mime)

            client = self._genai_client(provider)
            # Build XML-tagged prompt for edit as well
            prompt, augment_log = render_prompt_with_guidance(
                prompt=req.prompt,
                model=model,
                size=req.size,
                orientation=req.orientation,
                quality=req.quality,
                background=req.background,
                negative_prompt=req.negative_prompt,
            )
            normlog.update(augment_log)
            resp = await client.aio.models.generate_content(
                model=str(model),
                contents=[prompt, image_part],
            )

            images = self._collect_images_from_response(resp)
            if not images:
                return ImageResponse(
                    ok=False,
                    content=[],
                    model=model,
                    error=Error(code=C.ERROR_CODE_PROVIDER_ERROR, message="No image content in response"),
                )
            return ImageResponse(ok=True, content=images, model=model)

        except Exception as e:  # pragma: no cover - provider failure
            return self._provider_error_edit(model, provider, normlog, dropped, e)<|MERGE_RESOLUTION|>--- conflicted
+++ resolved
@@ -5,12 +5,9 @@
 from functools import lru_cache
 from typing import Any
 
-<<<<<<< HEAD
 from google import genai as genai_sdk  # type: ignore
 from google.genai.types import GenerateContentResponse, Part
-=======
 from loguru import logger
->>>>>>> 5801aac1
 
 from ...schema import (
     CapabilityReport,
